/*
 * Licensed to the Apache Software Foundation (ASF) under one
 * or more contributor license agreements.  See the NOTICE file
 * distributed with this work for additional information
 * regarding copyright ownership.  The ASF licenses this file
 * to you under the Apache License, Version 2.0 (the
 * "License"); you may not use this file except in compliance
 * with the License.  You may obtain a copy of the License at
 *
 *   http://www.apache.org/licenses/LICENSE-2.0
 *
 * Unless required by applicable law or agreed to in writing,
 * software distributed under the License is distributed on an
 * "AS IS" BASIS, WITHOUT WARRANTIES OR CONDITIONS OF ANY
 * KIND, either express or implied.  See the License for the
 * specific language governing permissions and limitations
 * under the License.
 */
#include <tvm/runtime/device_api.h>

#include "./utils.h"

namespace tvm {
namespace script {
namespace printer {

bool IsSimpleBuffer(const tir::Buffer& buf) {
  if (!buf->strides.empty()) {
    return false;
  }
  for (const PrimExpr& shp_i : buf->shape) {
    if (!tir::UndefinedVars(shp_i).empty()) {
      return false;
    }
  }
  for (const PrimExpr& stride_i : buf->strides) {
    if (!tir::UndefinedVars(stride_i).empty()) {
      return false;
    }
  }
  if (!tir::UndefinedVars(buf->elem_offset).empty()) {
    return false;
  } else if (buf->elem_offset->IsInstance<IntImmNode>()) {
    IntImm elem_offset = Downcast<IntImm>(buf->elem_offset);
    if (elem_offset->value != 0) {
      return false;
    }
  }
  return buf.scope() == "global" && buf->data_alignment == runtime::kAllocAlignment &&
         buf->offset_factor == 1 && buf->buffer_type == tir::BufferType::kDefault &&
         !buf->axis_separators.size();
}

int CountVarOccurrence(const tir::PrimFunc& f, const tir::Var& v) {
  OccurrenceCounter counter(v.get());
  counter(f->body);
  for (const tir::Var& v : f->params) {
    counter(v);
  }
  for (const auto& pair : f->buffer_map) {
    counter(pair.first);
    counter.VisitBuffer(pair.second.get());
  }
  return counter.count;
}

TVM_STATIC_IR_FUNCTOR(IRDocsifier, vtable)
    .set_dispatch<tir::PrimFunc>("", [](tir::PrimFunc func, ObjectPath p, IRDocsifier d) -> Doc {
      With<TIRFrame> f(d, func);
      (*f)->AddDispatchToken(d, "tir");
<<<<<<< HEAD
      IdDoc func_name = d->Define(func, f(), FindFunctionName(d, func).value_or("main"));
=======
      auto func_name = IdDoc(FindFunctionName(d, func).value_or("main"));
>>>>>>> 95a2fff9
      d->SetCommonPrefix(func, [](const ObjectRef& obj) {
        return obj->IsInstance<tir::VarNode>() || obj->IsInstance<tir::BufferNode>();
      });
      int n_args = func->params.size();
      std::unordered_map<const tir::VarNode*, int> buffer_data_counter;
      for (const auto& pair : func->buffer_map) {
        const tir::VarNode* data_var = pair.second->data.get();
        if (!buffer_data_counter.count(data_var)) {
          buffer_data_counter.insert({data_var, 0});
        }
        ++buffer_data_counter.at(data_var);
      }
      // Step 1. Handle `func->params`
      Array<AssignDoc> args;
      args.reserve(n_args);
      std::unordered_set<const tir::BufferNode*> buffer_inlined;
      for (int i = 0; i < n_args; ++i) {
        tir::Var var = func->params[i];
        ObjectPath var_p = p->Attr("params")->ArrayIndex(i);
        if (d->cfg->syntax_sugar && CountVarOccurrence(func, var) == 2 &&
            func->buffer_map.count(var)) {
          tir::Buffer buffer = func->buffer_map[var];
          if (IsSimpleBuffer(buffer) && buffer_data_counter.at(buffer->data.get()) == 1) {
            ObjectPath buffer_p = p->Attr("buffer_map")->MapValue(var);
            IdDoc lhs = DefineBuffer(buffer, *f, d);
            ExprDoc annotation = BufferAttn(buffer, buffer_p, *f, d);
            args.push_back(AssignDoc(lhs, NullOpt, annotation));
            buffer_inlined.insert(buffer.get());
            continue;
          }
        }
        ExprDoc a = d->AsDoc<ExprDoc>(var->type_annotation, var_p->Attr("type_annotation"));
        args.push_back(AssignDoc(DefineVar(var, *f, d), NullOpt, a));
      }
      // Step 2. Handle `func->attrs`
      if (func->attrs.defined() && !func->attrs->dict.empty()) {
        // for global symbol, don't display it if it matches the func name
        if (func->attrs->dict.count(tvm::attr::kGlobalSymbol) &&
            Downcast<String>(func->attrs->dict.at(tvm::attr::kGlobalSymbol)) == func_name->name) {
          Map<String, ObjectRef> new_attrs;
          for (auto kv : func->attrs->dict) {
            if (kv.first != tvm::attr::kGlobalSymbol) {
              new_attrs.Set(kv.first, kv.second);
            }
          }
          if (!new_attrs.empty()) {
            (*f)->stmts.push_back(ExprStmtDoc(
                TIR(d, "func_attr")  //
                    ->Call({d->AsDoc<ExprDoc>(DictAttrs(new_attrs), p->Attr("attrs"))})));
          }
        } else {
          (*f)->stmts.push_back(
              ExprStmtDoc(TIR(d, "func_attr")  //
                              ->Call({d->AsDoc<ExprDoc>(func->attrs, p->Attr("attrs"))})));
        }
      }
      // Step 3. Handle `func->buffer_map`
      for (int i = 0; i < n_args; ++i) {
        tir::Var param = func->params[i];
        if (func->buffer_map.count(param)) {
          tir::Buffer buffer = func->buffer_map[param];
          if (buffer_inlined.count(buffer.get())) {
            continue;
          }
          ExprDoc param_doc = args[i]->lhs;
          ObjectPath buffer_p = p->Attr("buffer_map")->MapValue(param);
          ExprDoc lhs = DefineBuffer(buffer, *f, d);
          ExprDoc rhs = BufferDecl(buffer, "match_buffer", {param_doc}, buffer_p, *f, d,
                                   BufferVarDefinition::MatchBuffer);
          (*f)->stmts.push_back(AssignDoc(lhs, rhs, NullOpt));
        }
      }
      // Step 4. Handle `func->body`
      Optional<tir::Block> implicit_root_block = [&]() -> Optional<tir::Block> {
        const tir::BlockRealizeNode* root_block_realize = func->body.as<tir::BlockRealizeNode>();
        if (root_block_realize && !root_block_realize->iter_values.size() &&
            tir::is_one(root_block_realize->predicate)) {
          tir::Block root_block = root_block_realize->block;
          if (!root_block->annotations.size() && !root_block->match_buffers.size() &&
              !root_block->reads.size() && !root_block->writes.size() &&
              !root_block->init.defined()) {
            const tir::BlockRealizeNode* block_realize =
                root_block->body.as<tir::BlockRealizeNode>();
            if (root_block->alloc_buffers.size() ||
                (block_realize && block_realize->block->iter_vars.size()) ||
                (!block_realize && tir::ContainsNode<tir::BlockRealizeNode>(root_block->body))) {
              return root_block;
            }
          }
        }
        return NullOpt;
      }();
      if (d->cfg->syntax_sugar && implicit_root_block) {
        tir::Block root_block = implicit_root_block.value();
        ObjectPath root_block_p = p->Attr("body")->Attr("block");
        (*f)->stmts.push_back(CommentDoc("with T.block(\"root\"):"));
        // Handle root block `alloc_buffer`
        for (int i = 0, n = root_block->alloc_buffers.size(); i < n; ++i) {
          tir::Buffer buffer = root_block->alloc_buffers[i];
          ObjectPath buffer_p = root_block_p->Attr("alloc_buffers")->ArrayIndex(i);
          IdDoc lhs = DefineBuffer(buffer, *f, d);
          ExprDoc rhs = BufferDecl(buffer, "alloc_buffer", {}, buffer_p, *f, d,
                                   BufferVarDefinition::DataPointer);
          (*f)->stmts.push_back(AssignDoc(lhs, rhs, NullOpt));
        }
        AsDocBody(root_block->body, root_block_p->Attr("body"), f->get(), d);
      } else {
        AsDocBody(func->body, p->Attr("body"), f->get(), d);
      }
      Optional<ExprDoc> ret_type = NullOpt;
      if (func->ret_type.defined()) {
        const auto* as_tuple = func->ret_type.as<TupleTypeNode>();
        if (!as_tuple || as_tuple->fields.size()) {
          ret_type = d->AsDoc<ExprDoc>(func->ret_type, p->Attr("ret_type"));
        }
      }
      // Step 5. Determine if we need to display the private annotation in the decorator
      ExprDoc decorator = TIR(d, "prim_func");
      // mark private if there is no global symbol
      if (!func->attrs.defined() || !func->attrs->dict.count(tvm::attr::kGlobalSymbol)) {
        Array<ExprDoc> pos_args;
        decorator = std::move(decorator->Call(pos_args, {"private"},
                                              {LiteralDoc::Boolean(true, Optional<ObjectPath>())}));
      }

      return HeaderWrapper(d, FunctionDoc(
                                  /*name=*/func_name,
                                  /*args=*/args,
                                  /*decorators=*/{decorator},
                                  /*return_type=*/ret_type,
                                  /*body=*/(*f)->stmts));
    });

TVM_SCRIPT_REPR(tir::PrimFuncNode, ReprPrintTIR);

TVM_STATIC_IR_FUNCTOR(IRDocsifier, vtable)
    .set_dispatch<tvm::GlobalVar>(                                           //
        "tir", [](tvm::GlobalVar n, ObjectPath n_p, IRDocsifier d) -> Doc {  //
          if (Optional<ExprDoc> doc = d->GetVarDoc(n)) {
            return doc.value();
          } else {
            IdDoc ret(n->name_hint);
            ret->source_paths.push_back(n_p);
            return ret;
          }
        });

TVM_STATIC_IR_FUNCTOR(IRDocsifier, vtable)
    .set_dispatch<tvm::IRModule>(                                             //
        "tir", [](tvm::IRModule mod, ObjectPath n_p, IRDocsifier d) -> Doc {  //
          Optional<ExprDoc> doc = d->GetVarDoc(mod);
          ICHECK(doc) << "Unable to print IRModule before definition in TIR.";
          return doc.value();
        });

}  // namespace printer
}  // namespace script
}  // namespace tvm<|MERGE_RESOLUTION|>--- conflicted
+++ resolved
@@ -68,11 +68,7 @@
     .set_dispatch<tir::PrimFunc>("", [](tir::PrimFunc func, ObjectPath p, IRDocsifier d) -> Doc {
       With<TIRFrame> f(d, func);
       (*f)->AddDispatchToken(d, "tir");
-<<<<<<< HEAD
       IdDoc func_name = d->Define(func, f(), FindFunctionName(d, func).value_or("main"));
-=======
-      auto func_name = IdDoc(FindFunctionName(d, func).value_or("main"));
->>>>>>> 95a2fff9
       d->SetCommonPrefix(func, [](const ObjectRef& obj) {
         return obj->IsInstance<tir::VarNode>() || obj->IsInstance<tir::BufferNode>();
       });
